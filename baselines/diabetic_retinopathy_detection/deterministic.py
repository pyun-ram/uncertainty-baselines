--- conflicted
+++ resolved
@@ -205,17 +205,9 @@
   # Define metrics outside the accelerator scope for CPU eval.
   # This will cause an error on TPU.
   if not use_tpu:
-<<<<<<< HEAD
-    metrics.update(utils.get_diabetic_retinopathy_cpu_metrics())
-
-=======
-    metrics.update({
-        'train/auc': tf.keras.metrics.AUC(),
-        'test/auc': tf.keras.metrics.AUC()
-    })
-    if FLAGS.use_validation:
-      metrics.update({'validation/auc': tf.keras.metrics.AUC()})
->>>>>>> 643c2e45
+    metrics.update(utils.get_diabetic_retinopathy_cpu_metrics(
+      use_validation=FLAGS.use_validation))
+
   metrics.update({'test/ms_per_example': tf.keras.metrics.Mean()})
 
   # Initialize loss function based on class reweighting setting
@@ -319,7 +311,7 @@
 
     if FLAGS.use_validation:
       validation_iterator = iter(dataset_validation)
-      logging.info('Starting to run validation eval ay epoch: %s', epoch + 1)
+      logging.info('Starting to run validation eval at epoch: %s', epoch + 1)
       test_step(validation_iterator, 'validation', steps_per_validation_eval)
 
     test_iterator = iter(dataset_test)
